--- conflicted
+++ resolved
@@ -1,506 +1,495 @@
-# packages 
-# import pandas as pd
-import numpy as np
-import random
-import sys
-import math
-
-from multiprocessing.pool import Pool
-from variables import Variables
-# import tqdm
-from scipy.optimize import minimize
-from scipy.optimize import differential_evolution, shgo
-import numpy as np
-import pandas as pd
-import math
-import seaborn as sns
-import matplotlib.pyplot as plt
-import json
-import multiprocessing.pool as mpp
-from scipy.stats import norm
-import random
-from operator import add, sub, mul
-import sys
-import warnings
-warnings.filterwarnings("ignore")
-
-"""
-This class is a parent class that provides the structure of what functions 
-each specific model class should contain.
-"""
-
-class Model:
-
-    global param_number
-    global bounds
-    global cdfs 
-    global cafs
-
-    def __init__(self, param_number, bounds):
-        """
-        Initializes a model object. 
-        @param_number (int): the number of parameters (also known as variables) necessary for model 
-        @bounds (list of tuples): bounds necessary for model fitting
-        """
-        self.param_number = param_number
-        self.bounds = bounds
-
-    def istarmap(self, func, iterable, chunksize=1):
-        """
-        Runs a specific function using a set of arguments. Uses them across different threads. Is the starmap-version of imap.
-
-        @func: the function being applied to the arguments 
-        @iterable: the arguments for the function 
-        @chunksize: 
-        """
-
-        self._check_running()
-        if chunksize < 1:
-            raise ValueError(
-                "Chunksize must be 1+, not {0:n}".format(
-                    chunksize))
-
-        task_batches = mpp.Pool._get_tasks(func, iterable, chunksize)
-        result = mpp.IMapIterator(self)
-        self._taskqueue.put(
-            (
-                self._guarded_task_generation(result._job,
-                                            mpp.starmapstar,
-                                            task_batches),
-                result._set_length
-            ))
-        return (item for chunk in result for item in chunk)
-
-    @staticmethod
-    def model_simulation(alpha, beta, tau, shape, characteristic_time, peak_amplitude, mu_c):
-        pass
-
-    # def model_simulation(self, parameters, dt, var, nTrials):
-    #     """
-    #     Base code for a model simulation. 
-
-    #     @parameters (dict): contains a dictionary of variables to their associated values  
-    #     @dt (float): time difference
-    #     @var (float): variance 
-    #     @nTrials (int): number of trials running simulations on
-    #     """
-    #     # define variables 
-    #     alpha = parameters['alpha']
-    #     delta = parameters['delta']
-    #     tau = parameters['tau']
-    #     beta = parameters['beta']
-
-    #     choicelist = []
-    #     rtlist = []
-    #     #sample a bunch of possible updates to evidence with each unit of time dt. Updates are centered
-    #     #around drift rate delta (scaled to the units of time), with variance var (because updates are noisy)
-    #     updates = np.random.normal(loc=delta*dt, scale=var, size=10000) 
-    #     congruencylist = ['congruent']*int(nTrials/2) + ['incongruent']*int(nTrials/2) 
-    #     for n in range(0, nTrials):
-    #         t = tau # start the accumulation process at non-decision time tau
-    #         evidence = beta # start our evidence at initial-bias beta
-    #         while evidence < alpha and evidence > -alpha: # keep accumulating evidence until you reach a threshold
-    #             evidence += random.choice(updates) # add one of the many possible updates to evidence
-    #             t += dt # increment time by the unit dt
-    #         if evidence > alpha:
-    #             choicelist.append(1) # choose the upper threshold action
-    #         else:
-    #             choicelist.append(0) # choose the lower threshold action
-    #         rtlist.append(t)
-    #     return (range(1, nTrials+1), choicelist, rtlist, congruencylist)
-
-    # def parallel_sim(self, function, parameters):
-    #     """
-    #     Runs a parallel simulation on a set of parameters given a specific function. 
-
-    #     @function (str): the model being simulated
-    #     @parameters (dict): the parameters that will be input into the function being simulated
-    #     @nTrials (int): total number of trials to be distributed across the cores
-    #     @cores (int): the number of cores to distribute the simulation trials across
-    #     @bins (int): the number of groups that the trials are broken into to be distributed across the cores
-    #     """
-    #     print("HELLO ONE")
-    #     jobs=[]
-    #     results = []
-    #     print(type(parameters))
-
-    #     # Create a list that contains all of the parameter values (input params + how many trials should go in each bin)
-    #     # Each extending model class has default dt, var, nTrial, and noiseSeed values for their model_simulation() 
-    #     values_list = [parameters]
-        
-    #     print(values_list)
-        
-    #     ## preferably have dt, var, etc be defined by user in the beginning in the one file they run. only have default values for the fn the user is 
-    #     # using, not within the methods themselves
-
-    #     #remove defaults from extending model classes for dt var etc, and add them to tuple here
-
-    #     # Turn the params list into a tuple
-    #     values_tuple = tuple(values_list)
-    #     print(values_tuple)
-    #     # Create a list of tuples (one tuple per bin)
-
-    #     ###important:
-    #     ### if we have self going into model_simulation -- we need to have it as an argument in the jobs tuple -
-    #         #otherwise istarmap wont
-    #     jobs = [values_tuple]*Variables.BINS
-
-    #     # Label each tuple with its index #
-    #     for x in range(len(jobs)):
-    #         jobs[x] = jobs[x] + (x,)
-
-    #     # Pool is the number of threads 
-    #     with Pool(Variables.CORES) as pool:
-
-    #         for x in pool.istarmap(function, jobs):
-    #             results.append(x)
-
-    #     acclist = [results[x][1] for x in range(len(jobs))]
-    #     rtlist = [results[x][2] for x in range(len(jobs))]
-    #     congruencylist = [results[x][3] for x in range(len(jobs))]
-
-    #     sim_data = pd.DataFrame({'accuracy': [item for sublist in acclist for item in sublist],
-    #                             'rt': [item for sublist in rtlist for item in sublist],
-    #                             'congruency': [item for sublist in congruencylist for item in sublist]})
-
-    #     return sim_data
-    
-
-    def fit(self, function, data, params, run=1):
-        """
-        Fits the data according to the model. 
-
-        @data (): 
-        @params (dict): contains a dictionary of parameters 
-        @nTrials (int): number of trials to try to fit data 
-        @cores (int): number of cores 
-        @bins (int): number of bins 
-        @run (int): counter for what run number 
-        """
-        props = self.proportions(data, Variables.QUANTILES_CDF, Variables.QUANTILES_CAF)
-        bounds_var = self.bounds
-        #predictions = self.model_predict(function, params, props)
-        if run != 1:
-            fit = minimize(Model.model_function, x0=params, args=(props,self.param_number,function), options={'maxiter': 100},
-                        method='Nelder-Mead')
-            #fit = minimize(Model.model_function, x0=params, args=(data,props,self.bounds,self.param_number,function), options={'maxiter': 100},
-                        #method='Nelder-Mead')
-        else:
-            # print(props)
-            fit = differential_evolution(Model.model_function, bounds=bounds_var, 
-<<<<<<< HEAD
-                                    args=(props,self.param_number,function), maxiter=1, seed=100,
-=======
-                                    args=(props,predictions, self.param_number), maxiter=1, seed=100,
->>>>>>> cb838bd8
-                                    disp=True, popsize=100, polish=True)
-            #fit = differential_evolution(Model.model_function, bounds=self.bounds, 
-            #                        args=(data,params, props,bounds_var,self.param_number, function), maxiter=1, seed=100,
-            #                        disp=True, popsize=100, polish=True)
-                
-        bestparams = fit.x
-        fitstat = fit.fun
-        return bestparams, fitstat
-
-    @staticmethod
-    def model_function(x, props, param_number, function, final=False):
-        ####
-        #### important 
-        ####
-        # cant take self in the start bc diff_evolution and minimize HAVE TO start with x as a parameter. 
-        # original versions of the fns were written with the contraints of diff_ev and minimize in mind
-
-        """
-        Runs the model function. 
-
-        @x (): 
-        @prop (): 
-        @nTrials (int): number of trials
-        @cores (int): number of cores 
-        @bins (int): number of bins 
-        @final (bool): if this is the final trial or not  
-        """
-<<<<<<< HEAD
-        m = Model(bounds=Variables.BOUNDS, param_number=param_number)
-        predictions = m.model_predict(function, x, props)
-=======
-
-        # model = Model(param_number, bounds)
-        # predictions = model.model_predict(function, x, props)
-
->>>>>>> cb838bd8
-        # print(x)
-        # x = np.divide(x, np.array([1, 1, 10, 100, 1, 10]))
-        if min(x) < 0:
-            return sys.maxsize
-        # cdf_props_congruent:
-        # what percent of RTs fall within those buckets
-        # cdf_props_congruents: list of percentages that fall within quantiles, percentage of RTs that are congruent
-        # compare to the data simulated 
-        # keep adjusting until get to those percentages within quantiles with the simulated data 
-        if final == True:
-            print("PROPS")
-            print(props)
-            print(type(props))
-        empirical_proportions = [props['cdf_props_congruent'], props['cdf_props_incongruent'],
-                                props['caf_props_congruent'], props['caf_props_incongruent']]
-        model_proportions = [predictions['cdf_props_congruent'], predictions['cdf_props_incongruent'],
-                                predictions['caf_props_congruent'], predictions['caf_props_incongruent']]
-        # see if value is ever changed in emp_prop or model_prop
-        looplist = [empirical_proportions, model_proportions]
-        for i, x in enumerate(looplist):
-            for j, y in enumerate(x):
-                for k, z in enumerate(y):
-                    if z == 0:
-                        looplist[i][j][k] = 0.0001
-        empirical_proportions = [item for sublist in empirical_proportions for item in sublist]
-        model_proportions = [item for sublist in model_proportions for item in sublist]
-        chisquare = 0; finalsum = 0
-        if final == True:
-            #calc approx bayesian info -- want to penalize models that have more parameters
-            # refactor so not limited to these 3 models --> have free param for # of model params
-            for i, j in enumerate(empirical_proportions):
-                finalsum += 250 * j * np.log(model_proportions[i])
-            return -2 * finalsum + param_number * np.log(250)
-        for i, j in enumerate(empirical_proportions):
-            chisquare += 250 * j * np.log(j / model_proportions[i])
-        chisquare = chisquare * 2
-        # empirical_proportions = np.array([np.array(xi) for xi in empirical_proportions])
-        # model_proportions = np.array([np.array(xi) for xi in model_proportions])
-        # div = np.divide(empirical_proportions, model_proportions)
-        # loglist = [np.log(x) for x in div]
-        # mult = np.multiply(empirical_proportions, np.array(loglist))
-        # chisquare = 2 * np.sum([np.sum(x*250) for x in mult])
-        if math.isinf(chisquare) == True:
-            return sys.maxsize
-        else:
-            return chisquare
-    
-    # make parameters a dictionary and loop over keys 
-    def parallel_sim(self, function, parameters):
-        """
-        Runs parallel simulations for a specific model. 
-
-        @function (str): function being run for a specific model 
-        @parameters (dict): all of the variables necessary for a particular model in dictionary form (name of variable is key, value of variable is value)
-        @nTrials (int): number of trials 
-        @cores (int): number of cores 
-        @bins (int): number of bins 
-        """
-        jobs=[]
-        results = []
-
-        # Create a list that contains all of the parameter values (input params + how many trials should go in each bin)
-        # Each extending model class has default dt, var, nTrial, and noiseSeed values for their model_simulation() 
-        values_list = list(parameters)
-        
-        # print(values_list)
-        
-        ## preferably have dt, var, etc be defined by user in the beginning in the one file they run. only have default values for the fn the user is 
-        # using, not within the methods themselves
-
-        #remove defaults from extending model classes for dt var etc, and add them to tuple here
-
-        # Turn the params list into a tuple
-        values_tuple = tuple(values_list)
-        # print(values_tuple)
-        # Create a list of tuples (one tuple per bin)
-
-        ###important:
-        ### if we have self going into model_simulation -- we need to have it as an argument in the jobs tuple -
-            #otherwise istarmap wont
-        jobs = [values_tuple]*Variables.BINS
-        
-        for x in range(len(jobs)):
-            jobs[x] = jobs[x] + (0.001, 0.01, int(Variables.NTRIALS/Variables.BINS)) + (x,)
-            # print("1 " + str(jobs[x]))
-
-        with Pool(Variables.CORES) as pool:
-            # appends for each list, unpacking results into lists 
-            for x in pool.istarmap(function, jobs):
-                results.append(x)
-
-        acclist = [results[x][1] for x in range(len(jobs))]
-        rtlist = [results[x][2] for x in range(len(jobs))]
-        congruencylist = [results[x][3] for x in range(len(jobs))]
-
-        sim_data = pd.DataFrame({'accuracy': [item for sublist in acclist for item in sublist],
-                                'rt': [item for sublist in rtlist for item in sublist],
-                                'congruency': [item for sublist in congruencylist for item in sublist]})
-
-        return sim_data
-
-    def proportions(self, data, cdfs=[0.1, 0.3, 0.5, 0.7, 0.9], cafs=[0.25, 0.5, 0.75]):
-        """
-        Calculate proportion of how percentage of RTs in quantiles. 
-        @data (): simulated data
-        @cdfs (): percentiles used (0.1, 0.3, 0.5, 0.7, 0.9)
-        @cafs (): percentiles used 
-        """
-        props = self.cdf_binsize(cdfs)
-        data_congruent = data[data['congruency']=='congruent']
-        data_incongruent = data[data['congruency']=='incongruent']
-
-        cdf_props_congruent, caf_props_congruent = self.cdf_caf_proportions(data_congruent, props, cafs)
-        cdf_props_incongruent, caf_props_incongruent = self.cdf_caf_proportions(data_incongruent, props, cafs)
-
-        caf_congruent, cdf_congruent, caf_cutoff_congruent = self.caf_cdf(data_congruent)
-        caf_incongruent, cdf_incongruent, caf_cutoff_incongruent = self.caf_cdf(data_incongruent)
-        # add the word cutoff to cdf_congruent and cdf_incongruent (so cdf_cutoff_congruent and cdf_cutoff_incongruent)
-        return {'cdfs': cdfs, 'cafs': cafs, 'cdf_props_congruent': cdf_props_congruent,
-                'cdf_props_incongruent': cdf_props_incongruent, 'caf_props_congruent': caf_props_congruent,
-                'caf_props_incongruent': caf_props_incongruent, 'cdf_congruent': cdf_congruent,
-                'cdf_incongruent': cdf_incongruent, 'caf_cutoff_congruent': caf_cutoff_congruent,
-                'caf_cutoff_incongruent': caf_cutoff_incongruent, 'caf_congruent_rt': list(caf_congruent['rt']),
-                'caf_congruent_acc': list(caf_congruent['acc']), 'caf_incongruent_rt': list(caf_incongruent['rt']),
-                'caf_incongruent_acc': list(caf_incongruent['acc'])}
-
-    def cdf_binsize(self, cdfs=[0.1, 0.3, 0.5, 0.7, 0.9]):
-        """
-        Calculates the distance between each of the cdfs. 
-        ex. [0.1, 0.3, 0.5, 0.7, 0.9] would result in [0.1, 0.2, 0.2, 0.2, 0.2, 0.1]
-        @cdfs (list of floats): list of percentiles 
-        """
-        proportionslist = []
-        for i, c in enumerate(cdfs):
-            if i == 0:
-                proportionslist.append(c - 0)
-            else:
-                proportionslist.append(c - cdfs[i-1])
-        proportionslist.append(1 - c)
-        return proportionslist
-
-    def cdf_caf_proportions(self, data, cdfs=[0.1, 0.3, 0.5, 0.7, 0.9], cafs=[0.25, 0.50, 0.75]):
-        """
-        @data (): 
-        @cdfs ():
-        @cafs ():
-        """
-        subs = data['id'].unique()
-        caf_propslist = []
-        cdf_propslist = []
-        for j, s in enumerate(subs):
-            temp_s = data[data['id']==s]
-            temp_s_acc = temp_s[temp_s['accuracy']==1]
-            acc = len(temp_s_acc)/len(temp_s)
-            cdf_propslist.append([x*acc for x in cdfs])
-            temp_quantiles = np.quantile(temp_s['rt'], cafs)
-            caf_propslist.append([])
-            for i, q in enumerate(temp_quantiles):
-                if i == 0:
-                    temp = temp_s[temp_s['rt'] <= q]
-                    caf_propslist[j].append(len(temp[temp['accuracy']==0])/len(temp_s))
-                else:
-                    temp = temp_s[temp_s['rt'] <= q].loc[temp_s['rt'] > temp_quantiles[i-1]]
-                    caf_propslist[j].append(len(temp[temp['accuracy']==0])/len(temp_s))
-            temp = temp_s[temp_s['rt'] > temp_quantiles[-1]]
-            caf_propslist[j].append(len(temp[temp['accuracy']==0])/len(temp_s))
-        return list(pd.DataFrame(cdf_propslist).mean()), list(pd.DataFrame(caf_propslist).mean())
-
-    def caf_cdf(self, data):
-        """
-        @data: 
-        """
-        subs = data['id'].unique()
-        meanrtlist = []
-        acclist = []
-        errorproplist = []
-        cdfslist = []
-        cafcutofflist = []
-
-        # enumerate keeps track of the index and element 
-        for k, s in enumerate(subs):
-            temp = data[data['id']==s]
-            cafs = np.quantile(temp['rt'], Variables.QUANTILES_CAF)
-            cdfslist.append(np.quantile(temp[temp['accuracy']==1]['rt'], Variables.QUANTILES_CDF))
-            cafcutofflist.append(np.quantile(temp['rt'], Variables.QUANTILES_CAF))
-            for i, q in enumerate(Variables.QUANTILES_CAF):
-                if i == 0:
-                    temp_q = temp[temp['rt'] <= cafs[i]]
-                    meanrtlist.append([np.mean(temp_q['rt'])])
-                    acclist.append([np.mean(temp_q['accuracy'])])
-                    # errorproplist.append([len(temp_q[temp_q['accuracy']==0]) / len(temp_q)])
-                else:
-                    temp_q = temp[temp['rt'] <= cafs[i]].loc[temp['rt'] > cafs[i-1]]
-                    meanrtlist[k].append(np.mean(temp_q['rt']))
-                    acclist[k].append(np.mean(temp_q['accuracy']))
-                    # errorproplist[k].append(len(temp_q[temp_q['accuracy']==0]) / len(temp_q))
-            temp_q = temp[temp['rt'] > cafs[-1]]
-            meanrtlist[k].append(np.mean(temp_q['rt']))
-            acclist[k].append(np.mean(temp_q['accuracy']))
-            # errorproplist[k].append(len(temp_q[temp_q['accuracy']==0]) / len(temp_q))
-            # for i, q in enumerate(quantiles_cdf):
-            #     if i == 0:
-        
-        # takes the mean out of all of those columns 
-        group_rt = list(pd.DataFrame(meanrtlist).mean())
-        group_accuracy = list(pd.DataFrame(acclist).mean())
-        # group_errorprop = list(pd.DataFrame(errorproplist).mean())
-        group_caf_quantiles = pd.DataFrame({'rt': group_rt, 'acc': group_accuracy})
-        group_cdf_quantiles = list(pd.DataFrame(cdfslist).mean())
-        group_caf_cutoffs = list(pd.DataFrame(cafcutofflist).mean())
-        return group_caf_quantiles, group_cdf_quantiles, group_caf_cutoffs
-    
-  
-    def model_predict(self, function, params, props):
-        """
-        Predicts using the behavioral model. 
-        @params (dict): 
-        @nTrials (int):
-        @props ():
-        @cores (int):
-        @bins (int):
-        @dt (float): change in time
-        @var (float): variance
-        """
-        np.random.seed(100)
-        # THIS IS WHERE MODEL SIMULATION IS CALLED
-        sim_data = self.parallel_sim(function, params)
-
-        sim_data_congruent = sim_data[sim_data['congruency']=='congruent']
-        sim_data_incongruent = sim_data[sim_data['congruency']=='incongruent']
-        cdfs_congruent, cafs_congruent = self.model_cdf_caf_proportions(sim_data_congruent, props['cdf_congruent'], props['caf_cutoff_congruent'])
-        cdfs_incongruent, cafs_incongruent = self.model_cdf_caf_proportions(sim_data_incongruent, props['cdf_incongruent'], props['caf_cutoff_incongruent'])
-
-        modelprops = {'cdf_props_congruent': cdfs_congruent, 'caf_props_congruent': cafs_congruent,
-                    'cdf_props_incongruent': cdfs_incongruent, 'caf_props_incongruent': cafs_incongruent}
-        return modelprops
-
-    def model_cdf_caf_proportions(self, data, cdfs, cafcutoffs):
-        """
-
-        @data (): simulated data
-        @cdfs (list of floats): accurate percentiles
-        @cafcutoffs (list of floats): inaccurate percentiles 
-        """
-        temp_acc = data[data['accuracy']==1]
-        props_cdf = []
-        props_caf = []
-        for i, q in enumerate(cdfs):
-            if i == 0:
-                temp = temp_acc[temp_acc['rt'] <= q]
-            else:
-                temp = temp_acc[temp_acc['rt'] <= q].loc[temp_acc['rt'] > cdfs[i-1]]
-            props_cdf.append(len(temp)/len(data))
-        temp = temp_acc[temp_acc['rt'] > cdfs[-1]]
-        props_cdf.append(len(temp)/len(data))
-
-        for i, q in enumerate(cafcutoffs):
-            if i == 0:
-                temp = data[data['rt'] <= q]
-            else:
-                temp = data[data['rt'] <= q].loc[data['rt'] > cafcutoffs[i-1]]
-            if len(temp) > 0:
-                props_caf.append(len(temp[temp['accuracy']==0])/len(data))
-            else:
-                props_caf.append(0)
-        temp = data[data['rt'] > cafcutoffs[-1]]
-        if len(temp) > 0:
-            props_caf.append(len(temp[temp['accuracy']==0])/len(data))
-        else:
-            props_caf.append(0)
-        return props_cdf, props_caf
-
-
-
+# packages 
+# import pandas as pd
+import numpy as np
+import random
+import sys
+import math
+
+from multiprocessing.pool import Pool
+from variables import Variables
+# import tqdm
+from scipy.optimize import minimize
+from scipy.optimize import differential_evolution, shgo
+import numpy as np
+import pandas as pd
+import math
+import seaborn as sns
+import matplotlib.pyplot as plt
+import json
+import multiprocessing.pool as mpp
+from scipy.stats import norm
+import random
+from operator import add, sub, mul
+import sys
+import warnings
+warnings.filterwarnings("ignore")
+
+"""
+This class is a parent class that provides the structure of what functions 
+each specific model class should contain.
+"""
+
+class Model:
+
+    global param_number
+    global bounds
+    global cdfs 
+    global cafs
+
+    def __init__(self, param_number, bounds):
+        """
+        Initializes a model object. 
+        @param_number (int): the number of parameters (also known as variables) necessary for model 
+        @bounds (list of tuples): bounds necessary for model fitting
+        """
+        self.param_number = param_number
+        self.bounds = bounds
+
+    def istarmap(self, func, iterable, chunksize=1):
+        """
+        Runs a specific function using a set of arguments. Uses them across different threads. Is the starmap-version of imap.
+
+        @func: the function being applied to the arguments 
+        @iterable: the arguments for the function 
+        @chunksize: 
+        """
+
+        self._check_running()
+        if chunksize < 1:
+            raise ValueError(
+                "Chunksize must be 1+, not {0:n}".format(
+                    chunksize))
+
+        task_batches = mpp.Pool._get_tasks(func, iterable, chunksize)
+        result = mpp.IMapIterator(self)
+        self._taskqueue.put(
+            (
+                self._guarded_task_generation(result._job,
+                                            mpp.starmapstar,
+                                            task_batches),
+                result._set_length
+            ))
+        return (item for chunk in result for item in chunk)
+
+    @staticmethod
+    def model_simulation(alpha, beta, tau, shape, characteristic_time, peak_amplitude, mu_c):
+        pass
+
+    # def model_simulation(self, parameters, dt, var, nTrials):
+    #     """
+    #     Base code for a model simulation. 
+
+    #     @parameters (dict): contains a dictionary of variables to their associated values  
+    #     @dt (float): time difference
+    #     @var (float): variance 
+    #     @nTrials (int): number of trials running simulations on
+    #     """
+    #     # define variables 
+    #     alpha = parameters['alpha']
+    #     delta = parameters['delta']
+    #     tau = parameters['tau']
+    #     beta = parameters['beta']
+
+    #     choicelist = []
+    #     rtlist = []
+    #     #sample a bunch of possible updates to evidence with each unit of time dt. Updates are centered
+    #     #around drift rate delta (scaled to the units of time), with variance var (because updates are noisy)
+    #     updates = np.random.normal(loc=delta*dt, scale=var, size=10000) 
+    #     congruencylist = ['congruent']*int(nTrials/2) + ['incongruent']*int(nTrials/2) 
+    #     for n in range(0, nTrials):
+    #         t = tau # start the accumulation process at non-decision time tau
+    #         evidence = beta # start our evidence at initial-bias beta
+    #         while evidence < alpha and evidence > -alpha: # keep accumulating evidence until you reach a threshold
+    #             evidence += random.choice(updates) # add one of the many possible updates to evidence
+    #             t += dt # increment time by the unit dt
+    #         if evidence > alpha:
+    #             choicelist.append(1) # choose the upper threshold action
+    #         else:
+    #             choicelist.append(0) # choose the lower threshold action
+    #         rtlist.append(t)
+    #     return (range(1, nTrials+1), choicelist, rtlist, congruencylist)
+
+    # def parallel_sim(self, function, parameters):
+    #     """
+    #     Runs a parallel simulation on a set of parameters given a specific function. 
+
+    #     @function (str): the model being simulated
+    #     @parameters (dict): the parameters that will be input into the function being simulated
+    #     @nTrials (int): total number of trials to be distributed across the cores
+    #     @cores (int): the number of cores to distribute the simulation trials across
+    #     @bins (int): the number of groups that the trials are broken into to be distributed across the cores
+    #     """
+    #     print("HELLO ONE")
+    #     jobs=[]
+    #     results = []
+    #     print(type(parameters))
+
+    #     # Create a list that contains all of the parameter values (input params + how many trials should go in each bin)
+    #     # Each extending model class has default dt, var, nTrial, and noiseSeed values for their model_simulation() 
+    #     values_list = [parameters]
+        
+    #     print(values_list)
+        
+    #     ## preferably have dt, var, etc be defined by user in the beginning in the one file they run. only have default values for the fn the user is 
+    #     # using, not within the methods themselves
+
+    #     #remove defaults from extending model classes for dt var etc, and add them to tuple here
+
+    #     # Turn the params list into a tuple
+    #     values_tuple = tuple(values_list)
+    #     print(values_tuple)
+    #     # Create a list of tuples (one tuple per bin)
+
+    #     ###important:
+    #     ### if we have self going into model_simulation -- we need to have it as an argument in the jobs tuple -
+    #         #otherwise istarmap wont
+    #     jobs = [values_tuple]*Variables.BINS
+
+    #     # Label each tuple with its index #
+    #     for x in range(len(jobs)):
+    #         jobs[x] = jobs[x] + (x,)
+
+    #     # Pool is the number of threads 
+    #     with Pool(Variables.CORES) as pool:
+
+    #         for x in pool.istarmap(function, jobs):
+    #             results.append(x)
+
+    #     acclist = [results[x][1] for x in range(len(jobs))]
+    #     rtlist = [results[x][2] for x in range(len(jobs))]
+    #     congruencylist = [results[x][3] for x in range(len(jobs))]
+
+    #     sim_data = pd.DataFrame({'accuracy': [item for sublist in acclist for item in sublist],
+    #                             'rt': [item for sublist in rtlist for item in sublist],
+    #                             'congruency': [item for sublist in congruencylist for item in sublist]})
+
+    #     return sim_data
+    
+
+    def fit(self, function, data, params, run=1):
+        """
+        Fits the data according to the model. 
+
+        @data (): 
+        @params (dict): contains a dictionary of parameters 
+        @nTrials (int): number of trials to try to fit data 
+        @cores (int): number of cores 
+        @bins (int): number of bins 
+        @run (int): counter for what run number 
+        """
+        props = self.proportions(data, Variables.QUANTILES_CDF, Variables.QUANTILES_CAF)
+        bounds_var = self.bounds
+        #predictions = self.model_predict(function, params, props)
+        if run != 1:
+            fit = minimize(Model.model_function, x0=params, args=(props,self.param_number,function), options={'maxiter': 100},
+                        method='Nelder-Mead')
+            #fit = minimize(Model.model_function, x0=params, args=(data,props,self.bounds,self.param_number,function), options={'maxiter': 100},
+                        #method='Nelder-Mead')
+        else:
+            # print(props)
+            fit = differential_evolution(Model.model_function, bounds=bounds_var, 
+                                    args=(props,self.param_number,function), maxiter=1, seed=100,
+                                    disp=True, popsize=100, polish=True)
+            #fit = differential_evolution(Model.model_function, bounds=self.bounds, 
+            #                        args=(data,params, props,bounds_var,self.param_number, function), maxiter=1, seed=100,
+            #                        disp=True, popsize=100, polish=True)
+                
+        bestparams = fit.x
+        fitstat = fit.fun
+        return bestparams, fitstat
+
+    @staticmethod
+    def model_function(x, props, param_number, function, final=False):
+        ####
+        #### important 
+        ####
+        # cant take self in the start bc diff_evolution and minimize HAVE TO start with x as a parameter. 
+        # original versions of the fns were written with the contraints of diff_ev and minimize in mind
+
+        """
+        Runs the model function. 
+
+        @x (): 
+        @prop (): 
+        @nTrials (int): number of trials
+        @cores (int): number of cores 
+        @bins (int): number of bins 
+        @final (bool): if this is the final trial or not  
+        """
+        m = Model(bounds=Variables.BOUNDS, param_number=param_number)
+        predictions = m.model_predict(function, x, props)
+        # print(x)
+        # x = np.divide(x, np.array([1, 1, 10, 100, 1, 10]))
+        if min(x) < 0:
+            return sys.maxsize
+        # cdf_props_congruent:
+        # what percent of RTs fall within those buckets
+        # cdf_props_congruents: list of percentages that fall within quantiles, percentage of RTs that are congruent
+        # compare to the data simulated 
+        # keep adjusting until get to those percentages within quantiles with the simulated data 
+        if final == True:
+            print("PROPS")
+            print(props)
+            print(type(props))
+        empirical_proportions = [props['cdf_props_congruent'], props['cdf_props_incongruent'],
+                                props['caf_props_congruent'], props['caf_props_incongruent']]
+        model_proportions = [predictions['cdf_props_congruent'], predictions['cdf_props_incongruent'],
+                                predictions['caf_props_congruent'], predictions['caf_props_incongruent']]
+        # see if value is ever changed in emp_prop or model_prop
+        looplist = [empirical_proportions, model_proportions]
+        for i, x in enumerate(looplist):
+            for j, y in enumerate(x):
+                for k, z in enumerate(y):
+                    if z == 0:
+                        looplist[i][j][k] = 0.0001
+        empirical_proportions = [item for sublist in empirical_proportions for item in sublist]
+        model_proportions = [item for sublist in model_proportions for item in sublist]
+        chisquare = 0; finalsum = 0
+        if final == True:
+            #calc approx bayesian info -- want to penalize models that have more parameters
+            # refactor so not limited to these 3 models --> have free param for # of model params
+            for i, j in enumerate(empirical_proportions):
+                finalsum += 250 * j * np.log(model_proportions[i])
+            return -2 * finalsum + param_number * np.log(250)
+        for i, j in enumerate(empirical_proportions):
+            chisquare += 250 * j * np.log(j / model_proportions[i])
+        chisquare = chisquare * 2
+        # empirical_proportions = np.array([np.array(xi) for xi in empirical_proportions])
+        # model_proportions = np.array([np.array(xi) for xi in model_proportions])
+        # div = np.divide(empirical_proportions, model_proportions)
+        # loglist = [np.log(x) for x in div]
+        # mult = np.multiply(empirical_proportions, np.array(loglist))
+        # chisquare = 2 * np.sum([np.sum(x*250) for x in mult])
+        if math.isinf(chisquare) == True:
+            return sys.maxsize
+        else:
+            return chisquare
+    
+    # make parameters a dictionary and loop over keys 
+    def parallel_sim(self, function, parameters):
+        """
+        Runs parallel simulations for a specific model. 
+
+        @function (str): function being run for a specific model 
+        @parameters (dict): all of the variables necessary for a particular model in dictionary form (name of variable is key, value of variable is value)
+        @nTrials (int): number of trials 
+        @cores (int): number of cores 
+        @bins (int): number of bins 
+        """
+        jobs=[]
+        results = []
+
+        # Create a list that contains all of the parameter values (input params + how many trials should go in each bin)
+        # Each extending model class has default dt, var, nTrial, and noiseSeed values for their model_simulation() 
+        values_list = list(parameters)
+        
+        # print(values_list)
+        
+        ## preferably have dt, var, etc be defined by user in the beginning in the one file they run. only have default values for the fn the user is 
+        # using, not within the methods themselves
+
+        #remove defaults from extending model classes for dt var etc, and add them to tuple here
+
+        # Turn the params list into a tuple
+        values_tuple = tuple(values_list)
+        # print(values_tuple)
+        # Create a list of tuples (one tuple per bin)
+
+        ###important:
+        ### if we have self going into model_simulation -- we need to have it as an argument in the jobs tuple -
+            #otherwise istarmap wont
+        jobs = [values_tuple]*Variables.BINS
+        
+        for x in range(len(jobs)):
+            jobs[x] = jobs[x] + (0.001, 0.01, int(Variables.NTRIALS/Variables.BINS)) + (x,)
+            # print("1 " + str(jobs[x]))
+
+        with Pool(Variables.CORES) as pool:
+            # appends for each list, unpacking results into lists 
+            for x in pool.istarmap(function, jobs):
+                results.append(x)
+
+        acclist = [results[x][1] for x in range(len(jobs))]
+        rtlist = [results[x][2] for x in range(len(jobs))]
+        congruencylist = [results[x][3] for x in range(len(jobs))]
+
+        sim_data = pd.DataFrame({'accuracy': [item for sublist in acclist for item in sublist],
+                                'rt': [item for sublist in rtlist for item in sublist],
+                                'congruency': [item for sublist in congruencylist for item in sublist]})
+
+        return sim_data
+
+    def proportions(self, data, cdfs=[0.1, 0.3, 0.5, 0.7, 0.9], cafs=[0.25, 0.5, 0.75]):
+        """
+        Calculate proportion of how percentage of RTs in quantiles. 
+        @data (): simulated data
+        @cdfs (): percentiles used (0.1, 0.3, 0.5, 0.7, 0.9)
+        @cafs (): percentiles used 
+        """
+        props = self.cdf_binsize(cdfs)
+        data_congruent = data[data['congruency']=='congruent']
+        data_incongruent = data[data['congruency']=='incongruent']
+
+        cdf_props_congruent, caf_props_congruent = self.cdf_caf_proportions(data_congruent, props, cafs)
+        cdf_props_incongruent, caf_props_incongruent = self.cdf_caf_proportions(data_incongruent, props, cafs)
+
+        caf_congruent, cdf_congruent, caf_cutoff_congruent = self.caf_cdf(data_congruent)
+        caf_incongruent, cdf_incongruent, caf_cutoff_incongruent = self.caf_cdf(data_incongruent)
+        # add the word cutoff to cdf_congruent and cdf_incongruent (so cdf_cutoff_congruent and cdf_cutoff_incongruent)
+        return {'cdfs': cdfs, 'cafs': cafs, 'cdf_props_congruent': cdf_props_congruent,
+                'cdf_props_incongruent': cdf_props_incongruent, 'caf_props_congruent': caf_props_congruent,
+                'caf_props_incongruent': caf_props_incongruent, 'cdf_congruent': cdf_congruent,
+                'cdf_incongruent': cdf_incongruent, 'caf_cutoff_congruent': caf_cutoff_congruent,
+                'caf_cutoff_incongruent': caf_cutoff_incongruent, 'caf_congruent_rt': list(caf_congruent['rt']),
+                'caf_congruent_acc': list(caf_congruent['acc']), 'caf_incongruent_rt': list(caf_incongruent['rt']),
+                'caf_incongruent_acc': list(caf_incongruent['acc'])}
+
+    def cdf_binsize(self, cdfs=[0.1, 0.3, 0.5, 0.7, 0.9]):
+        """
+        Calculates the distance between each of the cdfs. 
+        ex. [0.1, 0.3, 0.5, 0.7, 0.9] would result in [0.1, 0.2, 0.2, 0.2, 0.2, 0.1]
+        @cdfs (list of floats): list of percentiles 
+        """
+        proportionslist = []
+        for i, c in enumerate(cdfs):
+            if i == 0:
+                proportionslist.append(c - 0)
+            else:
+                proportionslist.append(c - cdfs[i-1])
+        proportionslist.append(1 - c)
+        return proportionslist
+
+    def cdf_caf_proportions(self, data, cdfs=[0.1, 0.3, 0.5, 0.7, 0.9], cafs=[0.25, 0.50, 0.75]):
+        """
+        @data (): 
+        @cdfs ():
+        @cafs ():
+        """
+        subs = data['id'].unique()
+        caf_propslist = []
+        cdf_propslist = []
+        for j, s in enumerate(subs):
+            temp_s = data[data['id']==s]
+            temp_s_acc = temp_s[temp_s['accuracy']==1]
+            acc = len(temp_s_acc)/len(temp_s)
+            cdf_propslist.append([x*acc for x in cdfs])
+            temp_quantiles = np.quantile(temp_s['rt'], cafs)
+            caf_propslist.append([])
+            for i, q in enumerate(temp_quantiles):
+                if i == 0:
+                    temp = temp_s[temp_s['rt'] <= q]
+                    caf_propslist[j].append(len(temp[temp['accuracy']==0])/len(temp_s))
+                else:
+                    temp = temp_s[temp_s['rt'] <= q].loc[temp_s['rt'] > temp_quantiles[i-1]]
+                    caf_propslist[j].append(len(temp[temp['accuracy']==0])/len(temp_s))
+            temp = temp_s[temp_s['rt'] > temp_quantiles[-1]]
+            caf_propslist[j].append(len(temp[temp['accuracy']==0])/len(temp_s))
+        return list(pd.DataFrame(cdf_propslist).mean()), list(pd.DataFrame(caf_propslist).mean())
+
+    def caf_cdf(self, data):
+        """
+        @data: 
+        """
+        subs = data['id'].unique()
+        meanrtlist = []
+        acclist = []
+        errorproplist = []
+        cdfslist = []
+        cafcutofflist = []
+
+        # enumerate keeps track of the index and element 
+        for k, s in enumerate(subs):
+            temp = data[data['id']==s]
+            cafs = np.quantile(temp['rt'], Variables.QUANTILES_CAF)
+            cdfslist.append(np.quantile(temp[temp['accuracy']==1]['rt'], Variables.QUANTILES_CDF))
+            cafcutofflist.append(np.quantile(temp['rt'], Variables.QUANTILES_CAF))
+            for i, q in enumerate(Variables.QUANTILES_CAF):
+                if i == 0:
+                    temp_q = temp[temp['rt'] <= cafs[i]]
+                    meanrtlist.append([np.mean(temp_q['rt'])])
+                    acclist.append([np.mean(temp_q['accuracy'])])
+                    # errorproplist.append([len(temp_q[temp_q['accuracy']==0]) / len(temp_q)])
+                else:
+                    temp_q = temp[temp['rt'] <= cafs[i]].loc[temp['rt'] > cafs[i-1]]
+                    meanrtlist[k].append(np.mean(temp_q['rt']))
+                    acclist[k].append(np.mean(temp_q['accuracy']))
+                    # errorproplist[k].append(len(temp_q[temp_q['accuracy']==0]) / len(temp_q))
+            temp_q = temp[temp['rt'] > cafs[-1]]
+            meanrtlist[k].append(np.mean(temp_q['rt']))
+            acclist[k].append(np.mean(temp_q['accuracy']))
+            # errorproplist[k].append(len(temp_q[temp_q['accuracy']==0]) / len(temp_q))
+            # for i, q in enumerate(quantiles_cdf):
+            #     if i == 0:
+        
+        # takes the mean out of all of those columns 
+        group_rt = list(pd.DataFrame(meanrtlist).mean())
+        group_accuracy = list(pd.DataFrame(acclist).mean())
+        # group_errorprop = list(pd.DataFrame(errorproplist).mean())
+        group_caf_quantiles = pd.DataFrame({'rt': group_rt, 'acc': group_accuracy})
+        group_cdf_quantiles = list(pd.DataFrame(cdfslist).mean())
+        group_caf_cutoffs = list(pd.DataFrame(cafcutofflist).mean())
+        return group_caf_quantiles, group_cdf_quantiles, group_caf_cutoffs
+    
+  
+    def model_predict(self, function, params, props):
+        """
+        Predicts using the behavioral model. 
+        @params (dict): 
+        @nTrials (int):
+        @props ():
+        @cores (int):
+        @bins (int):
+        @dt (float): change in time
+        @var (float): variance
+        """
+        np.random.seed(100)
+        # THIS IS WHERE MODEL SIMULATION IS CALLED
+        sim_data = self.parallel_sim(function, params)
+
+        sim_data_congruent = sim_data[sim_data['congruency']=='congruent']
+        sim_data_incongruent = sim_data[sim_data['congruency']=='incongruent']
+        cdfs_congruent, cafs_congruent = self.model_cdf_caf_proportions(sim_data_congruent, props['cdf_congruent'], props['caf_cutoff_congruent'])
+        cdfs_incongruent, cafs_incongruent = self.model_cdf_caf_proportions(sim_data_incongruent, props['cdf_incongruent'], props['caf_cutoff_incongruent'])
+
+        modelprops = {'cdf_props_congruent': cdfs_congruent, 'caf_props_congruent': cafs_congruent,
+                    'cdf_props_incongruent': cdfs_incongruent, 'caf_props_incongruent': cafs_incongruent}
+        return modelprops
+
+    def model_cdf_caf_proportions(self, data, cdfs, cafcutoffs):
+        """
+
+        @data (): simulated data
+        @cdfs (list of floats): accurate percentiles
+        @cafcutoffs (list of floats): inaccurate percentiles 
+        """
+        temp_acc = data[data['accuracy']==1]
+        props_cdf = []
+        props_caf = []
+        for i, q in enumerate(cdfs):
+            if i == 0:
+                temp = temp_acc[temp_acc['rt'] <= q]
+            else:
+                temp = temp_acc[temp_acc['rt'] <= q].loc[temp_acc['rt'] > cdfs[i-1]]
+            props_cdf.append(len(temp)/len(data))
+        temp = temp_acc[temp_acc['rt'] > cdfs[-1]]
+        props_cdf.append(len(temp)/len(data))
+
+        for i, q in enumerate(cafcutoffs):
+            if i == 0:
+                temp = data[data['rt'] <= q]
+            else:
+                temp = data[data['rt'] <= q].loc[data['rt'] > cafcutoffs[i-1]]
+            if len(temp) > 0:
+                props_caf.append(len(temp[temp['accuracy']==0])/len(data))
+            else:
+                props_caf.append(0)
+        temp = data[data['rt'] > cafcutoffs[-1]]
+        if len(temp) > 0:
+            props_caf.append(len(temp[temp['accuracy']==0])/len(data))
+        else:
+            props_caf.append(0)
+        return props_cdf, props_caf
+
+
+
         